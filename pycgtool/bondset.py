--- conflicted
+++ resolved
@@ -18,7 +18,7 @@
     from .util import tqdm_dummy as tqdm
 
 from .util import sliding, dist_with_pbc, transpose_and_sample
-from .util import extend_graph_chain, file_write_lines
+from .util import backup_file, extend_graph_chainfile_write_lines
 from .util import vector_len, vector_cross, vector_angle, vector_angle_signed
 from .parsers.cfg import CFG
 from .functionalforms import FunctionalForms
@@ -257,7 +257,6 @@
         """
         return [bead for bead in mapping if isinstance(bead, VirtualMap)]
 
-
     def _populate_atom_numbers(self, mapping):
         """
         Add atom numbers to all bonds.
@@ -275,6 +274,7 @@
 
             index = [bead.name for bead in molmap]
             for bond in self._molecules[mol]:
+                # TODO this causes issue #8
                 try:
                     bond.atom_numbers = [index.index(atom.lstrip("+-")) for atom in bond.atoms]
                 except ValueError as e:
@@ -305,52 +305,6 @@
                     line += " {0:12.5f}".format(bond.fconst)
                 if multiplicity is not None:
                     line += " {0:4d}".format(multiplicity)
-<<<<<<< HEAD
-                print(line, file=itp)
-
-        with open(filename, "w") as itp:
-            header = ("; \n"
-                      "; Topology prepared automatically using PyCGTOOL \n"
-                      "; James Graham <J.A.Graham@soton.ac.uk> 2016 \n"
-                      "; University of Southampton \n"
-                      "; https://github.com/jag1g13/pycgtool \n"
-                      ";")
-            print(header, file=itp)
-
-            # Print molecule
-            not_calc = "  Parameters have not been calculated."
-            for mol in self._molecules:
-                if mol not in mapping:
-                    logger.warning("Molecule '{0}' present in bonding file, but not in mapping.".format(mol) + not_calc)
-                    continue
-                if not all((bond.fconst is not None for bond in self._molecules[mol])):
-                    logger.warning("Molecule '{0}' has no measured bond values.".format(mol) + not_calc)
-                    continue
-
-                print("\n[ moleculetype ]", file=itp)
-                print("{0:4s} {1:4d}".format(mol, 1), file=itp)
-
-                print("\n[ atoms ]", file=itp)
-                for i, bead in enumerate(mapping[mol]):
-                    #      atnum  type  resnum resname atname c-group  charge (mass)
-                    print("{0:4d} {1:4s} {2:4d} {3:4s} {4:4s} {5:4d} {6:8.3f}".format(
-                          i + 1, bead.type, 1, mol, bead.name, i + 1, bead.charge
-                          ), file=itp)
-
-                virtual_beads = self.get_virtual_beads(mapping[mol])
-                if len(virtual_beads) != 0:
-                    print("\n[ virtual_sitesn ]", file=itp)
-                    for vbead in virtual_beads:
-                        CGids = [bead.num + 1 for bead in mapping[mol] if bead.name in vbead.atoms]
-                        CGids.sort()
-                        CGids_string = " ".join(map(str,CGids))
-                        print("{0:^6d} {1:^6d} {2}".format(vbead.num+1, vbead.gromacs_type_id, CGids_string), file=itp)
-
-                write_bond_angle_dih(self.get_bond_lengths(mol), "bonds", itp)
-                write_bond_angle_dih(self.get_bond_angles(mol), "angles", itp, rad2deg=True)
-                write_bond_angle_dih(self.get_bond_dihedrals(mol), "dihedrals", itp, multiplicity=1, rad2deg=True)
-                write_bond_angle_dih(self.get_bond_length_constraints(mol), "constraints", itp, print_fconst=False)
-=======
                 ret_lines.append(line)
 
             return ret_lines
@@ -384,14 +338,21 @@
                     i, bead.type, 1, mol, bead.name, i, bead.charge
                 ))
 
+            virtual_beads = self.get_virtual_beads(mapping[mol])
+            if len(virtual_beads) != 0:
+                ret_lines.append("\n[ virtual_sitesn ]")
+                for vbead in virtual_beads:
+                    CGids = [bead.num + 1 for bead in mapping[mol] if bead.name in vbead.atoms]
+                    CGids.sort()
+                    CGids_string = " ".join(map(str, CGids))
+                    ret_lines.append("{0:^6d} {1:^6d} {2}".format(vbead.num+1, vbead.gromacs_type_id, CGids_string))
+
             ret_lines.extend(write_bond_angle_dih(self.get_bond_lengths(mol), "bonds"))
             ret_lines.extend(write_bond_angle_dih(self.get_bond_angles(mol), "angles", rad2deg=True))
             ret_lines.extend(write_bond_angle_dih(self.get_bond_dihedrals(mol), "dihedrals", multiplicity=1, rad2deg=True))
             ret_lines.extend(write_bond_angle_dih(self.get_bond_length_constraints(mol), "constraints", print_fconst=False))
 
         return ret_lines
->>>>>>> 9ae76f23
-
 
     def apply(self, frame):
         """
@@ -466,7 +427,7 @@
     def _get_lines_for_bond_dump(bonds, target_number=None, rad2deg=False):
         """
         Return a dump of bond measurements as a list of lines of text.
-        
+
         :param bonds: Iterable of bonds
         :param int target_number: Sample size of bonds to dump - None will dump all bonds
         :param bool rad2deg: Should bond measurements be converted from radians to degrees?
